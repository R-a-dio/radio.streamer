#!/usr/bin/python
# -*- coding: utf-8 -*-

_profile_app = False
import irc
import shoutmain
import re
import webcom
import watcher
import time
import threading
import config
<<<<<<< HEAD
=======
djfile = './dj.conf' # Where to get the list of DJs
import logging
logging.basicConfig(level=logging.INFO)
handle = ''
class HanyuuHandlers:
	def __init__(self):
		self.__handlers = {}
	def add_global_handler(self, handler, event, **kwargs):
		"""Adds a handler to be called when event happens with the appropriate parameters.
		Parameters are different for each event.
		
		Following events are supported for now:
			'on_text': Activates when there is a message, additional parameters should
				always be added with keywords. The following are available:
					
					'nick': The nick that triggered the event. Can be left out for all nicks
					'channel': The channel the event origined from.
					'text': a regex pattern that this event should be triggered with
							i.e. text='Hello.*' will trigger on all messages that begin
												with 'Hello'.
		"""
		info = {'nick':'*', 'channel':'*', 'text':''}
		info.update(kwargs)
		info['compiled'] = re.compile(info['text'], re.I|re.U)
		if not event in self.__handlers:
			self.__handlers[event] = []
		self.__handlers[event].append((handler, info))
	
	def clean_handlers(self):
		self.__handlers = {}
		
	def call_on_text(self, conn, event):
		if 'on_text' in self.__handlers:
			nick = unicode(_irc.irclib.nm_to_n(event.source()), errors="replace")
			userhost = unicode(_irc.irclib.nm_to_uh(event.source()), errors="replace")
			host = unicode(_irc.irclib.nm_to_h(event.source()), errors="replace")
			target = unicode(event.target(), errors="replace")
			text = event.arguments()[0].decode('utf-8', 'replace')
			for handler in self.__handlers['on_text']:
				call, info = handler
				if (info['nick'] != nick) and (nick not in info['nick']) and (info['nick'] != '*'):
					continue
				if (info['channel'] != target) and (target not in info['channel']) and (info['channel'] != '*'):
					continue
				if (info['text'] != ''):
					compiled = info['compiled']
					result = compiled.match(text)
					if (result == None):
						continue
				print event.arguments()
				try:
					call(conn, nick, target, text)
				except:
					print format_exc()

def external_request(environ, start_response):
	if (shout.afk_streaming):
		def is_int(num):
			try:
				int(num)
				return True
			except:
				return False
		try:
			postdata = environ['wsgi.input'].read(int(environ['CONTENT_LENGTH']))
		except:
			postdata = ""
		splitdata = postdata.split('=')
		sitetext = ""
		if len(splitdata) == 2 and splitdata[0] == 'songid' and is_int(splitdata[1]):
			songid = int(splitdata[1])
			canrequest_ip = False
			canrequest_song = False
			with web.MySQLCursor() as cur:
				# SQL magic
				cur.execute("SELECT * FROM `requesttime` WHERE `ip`='%s' LIMIT 1;" % (environ["REMOTE_ADDR"]))
				ipcount = cur.rowcount
				if cur.rowcount >= 1:
					try:
						iptime = int(time.mktime(time.strptime(str(cur.fetchone()["time"]), "%Y-%m-%d %H:%M:%S" )))
					except:
						iptime = 0
				else:
					iptime = 0
				now = int(time.time())
				if now - iptime > 1800:
					canrequest_ip = True
				
				cur.execute("SELECT * FROM `tracks` WHERE `id`=%s LIMIT 1;" % (songid))
				if cur.rowcount >= 1:
					try:
						lptime = int(time.mktime(time.strptime(str(cur.fetchone()["lastrequested"]), "%Y-%m-%d %H:%M:%S" )))
					except:
						lptime = 0
				else:
					lptime = now
				if now - lptime > 3600 * 8:
					canrequest_song = True
				
				if cur.rowcount >= 1:
					try:
						lptime = int(time.mktime(time.strptime(str(cur.fetchone()["lastplayed"]), "%Y-%m-%d %H:%M:%S" )))
					except:
						lptime = 0
				else:
					lptime = now
				if now - lptime > 3600 * 8:
					canrequest_song = canrequest_song and True

				
				if not canrequest_ip or not canrequest_song:
					if not canrequest_ip:
						sitetext = "You need to wait longer before requesting again."
					elif not canrequest_song:
						sitetext = "You need to wait longer before requesting this song."
				else:
					sitetext = "Thank you for making your request!"
					#SQL magic
					if ipcount >= 1:
						cur.execute("UPDATE `requesttime` SET `time`=NOW() WHERE `ip`='%s';" % (environ["REMOTE_ADDR"]))
					else:
						cur.execute("INSERT INTO `requesttime` (`ip`) VALUES ('%s');" % (environ["REMOTE_ADDR"]))
					cur.execute("UPDATE `tracks` SET `lastrequested`=NOW(), `priority`=priority+4 WHERE `id`=%s;" % (songid))
					main.irc_request_announce(songid)
					shout.queue.add_request(songid)
					shout.queue.send_queue(shout.get_left())
		else:
			sitetext = "Invalid parameter."
	else:
		sitetext = "You can't request songs at the moment."
	start_response('200 OK', [('Content-Type', 'text/html')])
	yield '<html>'
	yield '<head>'
	yield '<title>r/a/dio</title>'
	yield '<meta http-equiv="refresh" content="5;url=/search/">'
	yield '<link rel="shortcut icon" href="/favicon.ico" />'
	yield '</head>'
	yield '<body>'
	yield '<center><h2>%s</h2><center><br/>' % (sitetext)
	yield '<center><h3>You will be redirected shortly.</h3></center>'
	yield '</body>'
	yield '</html>'
>>>>>>> c496e16b
	
def main_start():
	global shout, main
	hy = HanyuuHandlers()
	# IRC part
	print("Starting AlternativeMainLoop")
	main = AlternativeMainLoop()
	# Setup AFK Streamer and Stream Listener
	time.sleep(15)
	print("Starting StreamInstance")
	shout = shoutmain.StreamInstance()
	# Queue watcher
	print("Starting watcher")
	watcher.start_watcher()
	print "FCGI Server Starting"
	WSGIServer(external_request, bindAddress='/tmp/fastcgi.pywessie.sock',umask=0).run()
		
if __name__ == '__main__':
	main_start()<|MERGE_RESOLUTION|>--- conflicted
+++ resolved
@@ -2,175 +2,434 @@
 # -*- coding: utf-8 -*-
 
 _profile_app = False
-import irc
+import irc as _irc
 import shoutmain
 import re
-import webcom
+import webcom as web
+from flup.server.fcgi import WSGIServer
 import watcher
 import time
+from traceback import format_exc
 import threading
 import config
-<<<<<<< HEAD
-=======
 djfile = './dj.conf' # Where to get the list of DJs
 import logging
 logging.basicConfig(level=logging.INFO)
 handle = ''
 class HanyuuHandlers:
-	def __init__(self):
-		self.__handlers = {}
-	def add_global_handler(self, handler, event, **kwargs):
-		"""Adds a handler to be called when event happens with the appropriate parameters.
-		Parameters are different for each event.
-		
-		Following events are supported for now:
-			'on_text': Activates when there is a message, additional parameters should
-				always be added with keywords. The following are available:
-					
-					'nick': The nick that triggered the event. Can be left out for all nicks
-					'channel': The channel the event origined from.
-					'text': a regex pattern that this event should be triggered with
-							i.e. text='Hello.*' will trigger on all messages that begin
-												with 'Hello'.
-		"""
-		info = {'nick':'*', 'channel':'*', 'text':''}
-		info.update(kwargs)
-		info['compiled'] = re.compile(info['text'], re.I|re.U)
-		if not event in self.__handlers:
-			self.__handlers[event] = []
-		self.__handlers[event].append((handler, info))
-	
-	def clean_handlers(self):
-		self.__handlers = {}
-		
-	def call_on_text(self, conn, event):
-		if 'on_text' in self.__handlers:
-			nick = unicode(_irc.irclib.nm_to_n(event.source()), errors="replace")
-			userhost = unicode(_irc.irclib.nm_to_uh(event.source()), errors="replace")
-			host = unicode(_irc.irclib.nm_to_h(event.source()), errors="replace")
-			target = unicode(event.target(), errors="replace")
-			text = event.arguments()[0].decode('utf-8', 'replace')
-			for handler in self.__handlers['on_text']:
-				call, info = handler
-				if (info['nick'] != nick) and (nick not in info['nick']) and (info['nick'] != '*'):
-					continue
-				if (info['channel'] != target) and (target not in info['channel']) and (info['channel'] != '*'):
-					continue
-				if (info['text'] != ''):
-					compiled = info['compiled']
-					result = compiled.match(text)
-					if (result == None):
-						continue
-				print event.arguments()
-				try:
-					call(conn, nick, target, text)
-				except:
-					print format_exc()
+    def __init__(self):
+        self.__handlers = {}
+    def add_global_handler(self, handler, event, **kwargs):
+        """Adds a handler to be called when event happens with the appropriate parameters.
+        Parameters are different for each event.
+        
+        Following events are supported for now:
+            'on_text': Activates when there is a message, additional parameters should
+                always be added with keywords. The following are available:
+                    
+                    'nick': The nick that triggered the event. Can be left out for all nicks
+                    'channel': The channel the event origined from.
+                    'text': a regex pattern that this event should be triggered with
+                            i.e. text='Hello.*' will trigger on all messages that begin
+                                                with 'Hello'.
+        """
+        info = {'nick':'*', 'channel':'*', 'text':''}
+        info.update(kwargs)
+        info['compiled'] = re.compile(info['text'], re.I|re.U)
+        if not event in self.__handlers:
+            self.__handlers[event] = []
+        self.__handlers[event].append((handler, info))
+    
+    def clean_handlers(self):
+        self.__handlers = {}
+        
+    def call_on_text(self, conn, event):
+        if 'on_text' in self.__handlers:
+            nick = unicode(_irc.irclib.nm_to_n(event.source()), errors="replace")
+            userhost = unicode(_irc.irclib.nm_to_uh(event.source()), errors="replace")
+            host = unicode(_irc.irclib.nm_to_h(event.source()), errors="replace")
+            target = unicode(event.target(), errors="replace")
+            text = event.arguments()[0].decode('utf-8', 'replace')
+            for handler in self.__handlers['on_text']:
+                call, info = handler
+                if (info['nick'] != nick) and (nick not in info['nick']) and (info['nick'] != '*'):
+                    continue
+                if (info['channel'] != target) and (target not in info['channel']) and (info['channel'] != '*'):
+                    continue
+                if (info['text'] != ''):
+                    compiled = info['compiled']
+                    result = compiled.match(text)
+                    if (result == None):
+                        continue
+                print event.arguments()
+                try:
+                    call(conn, nick, target, text)
+                except:
+                    print format_exc()
 
 def external_request(environ, start_response):
-	if (shout.afk_streaming):
-		def is_int(num):
-			try:
-				int(num)
-				return True
-			except:
-				return False
-		try:
-			postdata = environ['wsgi.input'].read(int(environ['CONTENT_LENGTH']))
-		except:
-			postdata = ""
-		splitdata = postdata.split('=')
-		sitetext = ""
-		if len(splitdata) == 2 and splitdata[0] == 'songid' and is_int(splitdata[1]):
-			songid = int(splitdata[1])
-			canrequest_ip = False
-			canrequest_song = False
-			with web.MySQLCursor() as cur:
-				# SQL magic
-				cur.execute("SELECT * FROM `requesttime` WHERE `ip`='%s' LIMIT 1;" % (environ["REMOTE_ADDR"]))
-				ipcount = cur.rowcount
-				if cur.rowcount >= 1:
-					try:
-						iptime = int(time.mktime(time.strptime(str(cur.fetchone()["time"]), "%Y-%m-%d %H:%M:%S" )))
-					except:
-						iptime = 0
-				else:
-					iptime = 0
-				now = int(time.time())
-				if now - iptime > 1800:
-					canrequest_ip = True
-				
-				cur.execute("SELECT * FROM `tracks` WHERE `id`=%s LIMIT 1;" % (songid))
-				if cur.rowcount >= 1:
-					try:
-						lptime = int(time.mktime(time.strptime(str(cur.fetchone()["lastrequested"]), "%Y-%m-%d %H:%M:%S" )))
-					except:
-						lptime = 0
-				else:
-					lptime = now
-				if now - lptime > 3600 * 8:
-					canrequest_song = True
-				
-				if cur.rowcount >= 1:
-					try:
-						lptime = int(time.mktime(time.strptime(str(cur.fetchone()["lastplayed"]), "%Y-%m-%d %H:%M:%S" )))
-					except:
-						lptime = 0
-				else:
-					lptime = now
-				if now - lptime > 3600 * 8:
-					canrequest_song = canrequest_song and True
-
-				
-				if not canrequest_ip or not canrequest_song:
-					if not canrequest_ip:
-						sitetext = "You need to wait longer before requesting again."
-					elif not canrequest_song:
-						sitetext = "You need to wait longer before requesting this song."
-				else:
-					sitetext = "Thank you for making your request!"
-					#SQL magic
-					if ipcount >= 1:
-						cur.execute("UPDATE `requesttime` SET `time`=NOW() WHERE `ip`='%s';" % (environ["REMOTE_ADDR"]))
-					else:
-						cur.execute("INSERT INTO `requesttime` (`ip`) VALUES ('%s');" % (environ["REMOTE_ADDR"]))
-					cur.execute("UPDATE `tracks` SET `lastrequested`=NOW(), `priority`=priority+4 WHERE `id`=%s;" % (songid))
-					main.irc_request_announce(songid)
-					shout.queue.add_request(songid)
-					shout.queue.send_queue(shout.get_left())
-		else:
-			sitetext = "Invalid parameter."
-	else:
-		sitetext = "You can't request songs at the moment."
-	start_response('200 OK', [('Content-Type', 'text/html')])
-	yield '<html>'
-	yield '<head>'
-	yield '<title>r/a/dio</title>'
-	yield '<meta http-equiv="refresh" content="5;url=/search/">'
-	yield '<link rel="shortcut icon" href="/favicon.ico" />'
-	yield '</head>'
-	yield '<body>'
-	yield '<center><h2>%s</h2><center><br/>' % (sitetext)
-	yield '<center><h3>You will be redirected shortly.</h3></center>'
-	yield '</body>'
-	yield '</html>'
->>>>>>> c496e16b
-	
+    if (shout.afk_streaming):
+        def is_int(num):
+            try:
+                int(num)
+                return True
+            except:
+                return False
+        try:
+            postdata = environ['wsgi.input'].read(int(environ['CONTENT_LENGTH']))
+        except:
+            postdata = ""
+        splitdata = postdata.split('=')
+        sitetext = ""
+        if len(splitdata) == 2 and splitdata[0] == 'songid' and is_int(splitdata[1]):
+            songid = int(splitdata[1])
+            canrequest_ip = False
+            canrequest_song = False
+            with web.MySQLCursor() as cur:
+                # SQL magic
+                cur.execute("SELECT * FROM `requesttime` WHERE `ip`='%s' LIMIT 1;" % (environ["REMOTE_ADDR"]))
+                ipcount = cur.rowcount
+                if cur.rowcount >= 1:
+                    try:
+                        iptime = int(time.mktime(time.strptime(str(cur.fetchone()["time"]), "%Y-%m-%d %H:%M:%S" )))
+                    except:
+                        iptime = 0
+                else:
+                    iptime = 0
+                now = int(time.time())
+                if now - iptime > 1800:
+                    canrequest_ip = True
+                
+                cur.execute("SELECT * FROM `tracks` WHERE `id`=%s LIMIT 1;" % (songid))
+                if cur.rowcount >= 1:
+                    try:
+                        lptime = int(time.mktime(time.strptime(str(cur.fetchone()["lastrequested"]), "%Y-%m-%d %H:%M:%S" )))
+                    except:
+                        lptime = 0
+                else:
+                    lptime = now
+                if now - lptime > 3600 * 8:
+                    canrequest_song = True
+                
+                if cur.rowcount >= 1:
+                    try:
+                        lptime = int(time.mktime(time.strptime(str(cur.fetchone()["lastplayed"]), "%Y-%m-%d %H:%M:%S" )))
+                    except:
+                        lptime = 0
+                else:
+                    lptime = now
+                if now - lptime > 3600 * 8:
+                    canrequest_song = canrequest_song and True
+
+                
+                if not canrequest_ip or not canrequest_song:
+                    if not canrequest_ip:
+                        sitetext = "You need to wait longer before requesting again."
+                    elif not canrequest_song:
+                        sitetext = "You need to wait longer before requesting this song."
+                else:
+                    sitetext = "Thank you for making your request!"
+                    #SQL magic
+                    if ipcount >= 1:
+                        cur.execute("UPDATE `requesttime` SET `time`=NOW() WHERE `ip`='%s';" % (environ["REMOTE_ADDR"]))
+                    else:
+                        cur.execute("INSERT INTO `requesttime` (`ip`) VALUES ('%s');" % (environ["REMOTE_ADDR"]))
+                    cur.execute("UPDATE `tracks` SET `lastrequested`=NOW(), `priority`=priority+4 WHERE `id`=%s;" % (songid))
+                    main.irc_request_announce(songid)
+                    shout.queue.add_request(songid)
+                    shout.queue.send_queue(shout.get_left())
+        else:
+            sitetext = "Invalid parameter."
+    else:
+        sitetext = "You can't request songs at the moment."
+    start_response('200 OK', [('Content-Type', 'text/html')])
+    yield '<html>'
+    yield '<head>'
+    yield '<title>r/a/dio</title>'
+    yield '<meta http-equiv="refresh" content="5;url=/search/">'
+    yield '<link rel="shortcut icon" href="/favicon.ico" />'
+    yield '</head>'
+    yield '<body>'
+    yield '<center><h2>%s</h2><center><br/>' % (sitetext)
+    yield '<center><h3>You will be redirected shortly.</h3></center>'
+    yield '</body>'
+    yield '</html>'
+    
 def main_start():
-	global shout, main
-	hy = HanyuuHandlers()
-	# IRC part
-	print("Starting AlternativeMainLoop")
-	main = AlternativeMainLoop()
-	# Setup AFK Streamer and Stream Listener
-	time.sleep(15)
-	print("Starting StreamInstance")
-	shout = shoutmain.StreamInstance()
-	# Queue watcher
-	print("Starting watcher")
-	watcher.start_watcher()
-	print "FCGI Server Starting"
-	WSGIServer(external_request, bindAddress='/tmp/fastcgi.pywessie.sock',umask=0).run()
-		
+    global shout, main
+    hy = HanyuuHandlers()
+    # IRC part
+    print("Starting AlternativeMainLoop")
+    main = AlternativeMainLoop()
+    # Setup AFK Streamer and Stream Listener
+    time.sleep(15)
+    print("Starting StreamInstance")
+    shout = shoutmain.StreamInstance()
+    main._init_handlers()
+    # Queue watcher
+    print("Starting watcher")
+    watcher.start_watcher()
+    print "FCGI Server Starting"
+    WSGIServer(external_request, bindAddress='/tmp/fastcgi.pywessie.sock',umask=0).run()
+        
+def get_dj(dj):
+    with open(djfile) as djs:
+        djname = None
+        for line in djs:
+            temp = line.split('@')
+            wildcards = temp[0].split('!')
+            djname_temp = temp[1].strip()
+            for wildcard in wildcards:
+                wildcard = re.escape(wildcard)
+                '^' + wildcard
+                wildcard = wildcard.replace('*', '.*')
+                if (re.search(wildcard, dj, re.IGNORECASE)):
+                    djname = djname_temp
+                    break
+            if (djname):
+                return djname
+        return djname
+def color(n=u''):
+    return unichr(3) + n
+class AlternativeMainLoop(threading.Thread):
+    def __init__(self):
+        threading.Thread.__init__(self)
+        self._init_irc()
+        self.start()
+    def _init_handlers(self):
+        print(u"Initializing IRC Handlers")
+        self.irc_handlers.add_global_handler(self.irc_np, 'on_text', text=r'[.!@]np$')
+        self.irc_handlers.add_global_handler(self.irc_lp, 'on_text', text=r'[.!@]lp$')
+        self.irc_handlers.add_global_handler(self.irc_queue, 'on_text', text=r'[.!@]q(ueue)?$')
+        self.irc_handlers.add_global_handler(self.irc_dj, 'on_text', text=r'[.!@]dj.*')
+        self.irc_handlers.add_global_handler(self.irc_favorite, 'on_text', text=r'[.!@]fave.*')
+        self.irc_handlers.add_global_handler(self.irc_unfavorite, 'on_text', text=r'[.!@]unfave.*')
+        self.irc_handlers.add_global_handler(self.irc_set_curthread, 'on_text', text=r'[.!@]thread(\s.*)?')
+        self.irc_handlers.add_global_handler(self.irc_topic, 'on_text', text=r'[.!@]topic(\s.*)?')
+        self.irc_handlers.add_global_handler(self.irc_kill_afk, 'on_text', text=r'[.!@]kill', nick=["Wessie", "Vin"])
+        self.irc_handlers.add_global_handler(self.irc_shut_afk, 'on_text', text=r'[.!@]cleankill', channel=['#r/a/dio', '#r/a/dio-dev'])
+        self.irc_handlers.add_global_handler(self.irc_request_help, 'on_text', text=r'.*how.+request')
+        self.irc_handlers.add_global_handler(self.irc_search, 'on_text', text=r'[.!@]s(earch)?\b')
+        self.irc_handlers.add_global_handler(self.irc_request, 'on_text', text=r'[.!@]r(equest)?\b')
+    def _init_irc(self):
+        print(u"Initializing IRC")
+        self.irc_handlers = HanyuuHandlers()
+        self.irc = _irc.IRC()
+        self.irc.version = config.irc_version
+        self.irc_serverid = self.irc.connect(config.irc_server, config.irc_port, config.irc_name,
+                                config.irc_pass, config.irc_channels)
+        self.irc_server = self.irc.serverlist[self.irc_serverid]
+        self.irc.serverlist[self.irc_serverid].add_global_handler('pubmsg', self.irc_handlers.call_on_text, 0)
+    def _check_irc(self):
+        if (not self.irc_server.is_connected()):
+            print(u"IRC is not connected, trying to reconnect")
+            self.irc_server.reconnect(u"Not connected")
+    def run(self):
+        while True:
+            self._check_irc()
+            time.sleep(60)
+    # IRC Responses and handler methods start name with 'irc_'
+    def irc_np(self, conn, nick, channel, text):
+        if (shout.active()):
+            try:
+                message = u"Now playing:%s '%s' %s[%s/%s](%s/%s), %s faves, played %s time(s), %s" % (color('4'),
+                        shout.nowplaying(), color(),
+                        shout.get_duration(), shout.get_length(), shout.listeners, config.listener_max,
+                        shout.get_fave_count(), shout.get_playcount(),
+                        u'%sLP:%s %s' % (color('03'), color(), shout.get_lastplayed()))
+            except UnicodeDecodeError:
+                message = u"We have an encoding problem, borked tags."
+        else:
+            message = u"Stream is currently down."
+        try:
+            conn.privmsg(channel, message)
+        except:
+            print traceback.format_exc()
+            conn.privmsg(channel, u"Encoding errors go here")
+    def irc_lp(self, conn, nick, channel, text):
+        lp = shout.lastplayed()
+        string = u"{0}Last Played: {1}{3} {2}|{1} {4}{0} {2}|{1} {5} {2}|{1} {6} {2}|{1} {7}".format(color('3'),color(),color('15'), lp[0], lp[1], lp[2], lp[3], lp[4])
+        conn.privmsg(channel, string)
+    def irc_queue(self, conn, nick, channel, text):
+        string = u"No queue at the moment (lazy Wessie)"
+        queue = shoutmain.webcom.queue
+        try:
+            if (len(queue) >= 5):
+                string = u"{0}Queue: {1}{3} {2}|{1} {4}{0} {2}|{1} {5} {2}|{1} {6} {2}|{1} {7}".format(color('3'),
+                        color(),color('15'), queue[0].decode('utf-8', 'replace'),
+                                            queue[1].decode('utf-8', 'replace'),
+                                            queue[2].decode('utf-8', 'replace'),
+                                            queue[3].decode('utf-8', 'replace'),
+                                            queue[4].decode('utf-8', 'replace'))
+        except (UnicodeDecodeError):
+            string = u"Derped on Unicode"
+        conn.privmsg(channel, string)
+    def irc_dj(self, conn, nick, channel, text):
+        tokens = text.split(' ')
+        new_dj = " ".join(tokens[1:])
+        if (new_dj != ''):
+            if (self.irc.hasaccess(conn, channel, nick)):
+                if (new_dj):
+                    if (new_dj == 'None'):
+                        new_status = 'DOWN'
+                    elif (new_dj):
+                        new_status = 'UP'
+                    topic = self.irc.topic(conn, channel)
+                    print("Topic: {0}".format(topic))
+                    regex = re.compile(r"((.*?r/)(.*)(/dio.*?))\|(.*?)\|(.*)")
+                    result = regex.match(topic)
+                    if (result != None):
+                        result = list(result.groups())
+                        parameters = (color('07'), color('04'), new_status, color('07'), color('04'), new_dj, color('11'), color())
+                        result[1:5] = u'|%s Stream:%s %s %sDJ:%s %s %s http://r-a-dio.com%s |' % parameters
+                        self.irc.set_topic(conn, channel, u"".join(result))
+                        self.current_dj = new_dj
+                        new_dj = get_dj(new_dj)
+                        shout.djid = web.get_djid(new_dj)
+                        web.send_queue(0, [])
+                        print shout.djid, new_dj
+                        web.send_nowplaying(djid=shout.djid)
+                    else:
+                        conn.privmsg(channel, 'Topic is borked, repair first')
+            else:
+                conn.notice(nick, "You don't have the necessary privileges to do this.")
+        else:
+            conn.privmsg(channel, "Current DJ: {c3}{dj}".format(dj=self.current_dj, **self.irc_colours))
+    def irc_favorite(self, conn, nick, channel, text):
+        if (web.check_fave(nick, shout.songid)):
+            response = u"You already have {c3}'{np}'{c} favorited".format(np=shout.nowplaying(), **self.irc_colours)
+        else:
+            if (shout.isafk()):
+                web.add_fave(nick, shout.songid, shout._accurate_songid) #first esong.id, then tracks.id
+            else:
+                web.add_fave(nick, shout.songid)
+            response = u"Added {c3}'{np}'{c} to your favorites.".format(np=shout.nowplaying(), **self.irc_colours)
+        conn.notice(nick, response)
+        
+    def irc_unfavorite(self, conn, nick, channel, text):
+        if (web.check_fave(nick, shout.songid)):
+            web.del_fave(nick, shout.songid)
+            response = u"{c3}'{np}'{c} is removed from your favorites.".format(np=shout.nowplaying(), **self.irc_colours)
+        else:
+            response = u"You don't have {c3}'{np}'{c} in your favorites.".format(np=shout.nowplaying(), **self.irc_colours)
+        conn.notice(nick, response)
+    def irc_set_curthread(self, conn, nick, channel, text):
+        tokens = text.split(' ')
+        threadurl = " ".join(tokens[1:]).strip()
+
+        if threadurl != "" or len(tokens) > 1:
+            if self.irc.hasaccess(conn, channel, nick):
+                web.send_curthread(threadurl)
+
+        curthread = web.get_curthread()
+        response = u"Thread: %s" % (curthread)
+        conn.privmsg(channel, response)
+    def irc_topic(self, conn, nick, channel, text):
+        tokens = text.split(' ')
+        param = u" ".join(tokens[1:]).strip()
+        param = shoutmain.fix_encoding(param)
+        if param != u"" or len(tokens) > 1: #i have NO IDEA WHATSOEVER why this is like this. just c/p from above
+            if self.irc.hasaccess(conn, channel, nick):
+                topic = self.irc.topic(conn, channel)
+                print(u"Topic: {0}".format(topic))
+                regex = re.compile(ur"(.*?r/)(.*)(/dio.*?)(.*)")
+                result = regex.match(topic)
+                if (result != None):
+                    result = list(result.groups())
+                    result[1] = u"{0}{1}".format(param, color('07'))
+                    self.irc.set_topic(conn, channel, u"".join(result))
+                else:
+                    conn.privmsg(channel, 'Topic is borked, repair first')
+
+        else:
+            topic = self.irc.topic(conn, channel)
+            conn.privmsg(channel, u"Topic: %s" % topic)
+    def irc_kill_afk(self, conn, nick, channel, text):
+        if (self.irc.isop(conn, channel, nick)):
+            try:
+                shout.shut_afk_streamer(True)
+                message = u"Forced AFK Streamer down,\
+                            please connect in 15 seconds or less."
+            except:
+                message = u"Something went wrong, please punch Wessie."
+                print format_exc()
+            conn.privmsg(channel, message)
+        else:
+            conn.notice(channel, u"You don't have high enough access to do this.")
+    def irc_shut_afk(self, conn, nick, channel, text):
+        if (self.irc.isop(conn, channel, nick)):
+            try:
+                shout.shut_afk_streamer(False)
+                message = u'AFK Streamer will disconnect after current track, use ".kill" to force disconnect.'
+            except:
+                message = u"Something went wrong, please punch Wessie."
+                print format_exc()
+            conn.privmsg(channel, message)
+        else:
+            conn.notice(channel, u"You don't have high enough access to do this.")
+    def irc_announce(self, faves):
+        for fave in faves:
+            if (self.irc.inchannel(self.irc_server, "#r/a/dio", fave)):
+                self.irc_server.notice(fave, u"Fave: {0} is playing.".format(shout.current))
+        if (len(faves) > 0):
+            message = u"Now starting:%s '%s' %s[%s/%s](%s/%s), %s faves, played %s time(s), %s" % (color('4'),
+                            shout.nowplaying(), color(),
+                            shout.get_duration(), shout.get_length(), shout.listeners, config.listener_max,
+                            shout.get_fave_count(), shout.get_playcount(),
+                            u'%sLP:%s %s' % (color('03'), color(), shout.get_lastplayed()))
+            self.irc_server.privmsg("#r/a/dio", message)
+    def irc_request_announce(self, request):
+        try:
+            path, message = web.get_song(request)
+            message = u"Requested:{c3} '{request}'".format(c3=color('03'),request=message)
+            self.irc_server.privmsg("#r/a/dio", message)
+        except:
+            print "I'm broken with all the requests"
+    def irc_search(self, conn, nick, channel, text):
+        if (not hasattr(self, "search_cache")):
+            self.search_cache = {}
+        match = re.match(r"^(?P<mode>[.!@])s(earch)?\s(?:@(?P<nick>.*?)\s)?(?P<query>.*)", text, re.I|re.U)
+        mode, favenick, query = match.group('mode', 'nick', 'query')
+        result = []
+        result_msg = u"Hauu~ you broke something inside of me ~desu"
+        try:
+            if (query == None):
+                result_msg = u"Hauu~ you forgot to give me a query"
+            elif (favenick == None):
+                msgpart = "{c4}{metadata} {c3}({trackid}){c}"
+                for row in web.search_tracks(query):
+                    if (row['artist'] != u''):
+                        meta = "{a} - {t}".format(a=row['artist'], t=row['track'])
+                    else:
+                        meta = row['track']
+                    trackid = row['id']
+                    result.append(msgpart.format(metadata=meta, trackid=trackid, **self.irc_colours))
+                result_msg = " | ".join(result)
+            else:
+                pass
+        except:
+            print(format_exc())
+        if (mode == "@"):
+            conn.privmsg(channel, result_msg)
+        else:
+            conn.notice(nick, result_msg)
+    def irc_request(self, conn, nick, channel, text):
+        pass
+    def irc_request_help(self, conn, nick, channel, text):
+        try:
+            message = u"{nick}: http://r-a-dio.com/search {c5}Thank you for listening to r/a/dio!".format(nick=nick, **self.irc_colours)
+            self.irc_server.privmsg(channel, message)
+        except:
+            print "Error in request help function"
+    irc_colours = {"c": u"\x03", "c1": u"\x0301", "c2": u"\x0302",
+                "c3": u"\x0303", "c4": u"\x0304", "c5": u"\x0305",
+                "c7": u"\x0306", "c7": u"\x0307", "c8": u"\x0308",
+                "c9": u"\x0309", "c10": u"\x0310", "c11": u"\x0311",
+                "c12": u"\x0312", "c13": u"\x0313", "c14": u"\x0314",
+                "c15": u"\x0315"}
 if __name__ == '__main__':
-	main_start()+    if (_profile_app):
+        import cProfile
+        cProfile.run('main_start()', 'profile_output')
+    else:
+        main_start()